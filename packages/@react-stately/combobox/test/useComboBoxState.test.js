--- conflicted
+++ resolved
@@ -129,11 +129,7 @@
     beforeEach(() => {
       onSelectionChange = jest.fn();
       let collator = {compare: jest.fn().mockReturnValue(true)};
-<<<<<<< HEAD
-      defaultProps = {items: [{id: 1, name: 'one'}, {id: 2, name: 'onomatopoeia'}], children: (props) => <Item>{props.name}</Item>, onSelectionChange, collator};
-=======
       defaultProps = {items: [{uniqueKey: '0', name: 'one'}, {uniqueKey: '1', name: 'onomatopoeia'}], children: (props) => <Item {...props}>{props.name}</Item>, onSelectionChange, collator};
->>>>>>> c7935ba5
     });
 
     it('support selectedKey', function () {
