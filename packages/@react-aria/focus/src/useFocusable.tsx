--- conflicted
+++ resolved
@@ -12,11 +12,7 @@
 
 import {FocusableDOMProps, FocusableProps} from '@react-types/shared';
 import {mergeProps, useSyncRef} from '@react-aria/utils';
-<<<<<<< HEAD
-import React, {HTMLAttributes, MutableRefObject, ReactNode, RefObject, useContext, useEffect, useMemo} from 'react';
-=======
-import React, {HTMLAttributes, MutableRefObject, ReactNode, RefObject, useContext, useEffect, useRef} from 'react';
->>>>>>> de644340
+import React, {HTMLAttributes, MutableRefObject, ReactNode, RefObject, useContext, useEffect, useMemo, useRef} from 'react';
 import {useFocus, useKeyboard} from '@react-aria/interactions';
 
 interface FocusableOptions extends FocusableProps, FocusableDOMProps {
@@ -81,7 +77,7 @@
       domRef.current.focus();
     }
     autoFocusRef.current = false;
-  }, []);
+  }, [autoFocusRef, domRef]);
 
   return {
     focusableProps: mergeProps(
