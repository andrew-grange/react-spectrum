/*
 * Copyright 2020 Adobe. All rights reserved.
 * This file is licensed to you under the Apache License, Version 2.0 (the "License");
 * you may not use this file except in compliance with the License. You may obtain a copy
 * of the License at http://www.apache.org/licenses/LICENSE-2.0
 *
 * Unless required by applicable law or agreed to in writing, software distributed under
 * the License is distributed on an "AS IS" BASIS, WITHOUT WARRANTIES OR REPRESENTATIONS
 * OF ANY KIND, either express or implied. See the License for the specific language
 * governing permissions and limitations under the License.
 */

import {useCallback, useEffect, useRef} from 'react';

interface GlobalListeners {
  addGlobalListener<K extends keyof DocumentEventMap>(el: EventTarget, type: K, listener: (this: Document, ev: DocumentEventMap[K]) => any, options?: boolean | AddEventListenerOptions): void,
  addGlobalListener(el: EventTarget, type: string, listener: EventListenerOrEventListenerObject, options?: boolean | AddEventListenerOptions): void,
  removeGlobalListener<K extends keyof DocumentEventMap>(el: EventTarget, type: K, listener: (this: Document, ev: DocumentEventMap[K]) => any, options?: boolean | EventListenerOptions): void,
  removeGlobalListener(el: EventTarget, type: string, listener: EventListenerOrEventListenerObject, options?: boolean | EventListenerOptions): void,
  removeAllGlobalListeners(): void
}

export function useGlobalListeners(): GlobalListeners {
  let globalListeners = useRef(new Map());
  let addGlobalListener = useCallback((eventTarget, type, listener, options) => {
    globalListeners.current.set(listener, {type, eventTarget, options});
    eventTarget.addEventListener(type, listener, options);
  }, []);
  let removeGlobalListener = useCallback((eventTarget, type, listener, options) => {
    eventTarget.removeEventListener(type, listener, options);
    globalListeners.current.delete(listener);
  }, []);
  let removeAllGlobalListeners = useCallback(() => {
    globalListeners.current.forEach((value, key) => {
      removeGlobalListener(value.eventTarget, value.type, key, value.options);
    });
  }, [removeGlobalListener]);

  // eslint-disable-next-line arrow-body-style
  useEffect(() => {
<<<<<<< HEAD
    // this will never be a different object from its first instance
    let listeners = globalListeners.current;
    return () => {
      listeners.forEach((value, key) => {
        removeGlobalListener(value.eventTarget, value.type, key, value.options);
      });
    };
  }, [removeGlobalListener, globalListeners]);
=======
    return removeAllGlobalListeners;
  }, [removeAllGlobalListeners]);
>>>>>>> e066b675

  return {addGlobalListener, removeGlobalListener, removeAllGlobalListeners};
}<|MERGE_RESOLUTION|>--- conflicted
+++ resolved
@@ -38,19 +38,8 @@
 
   // eslint-disable-next-line arrow-body-style
   useEffect(() => {
-<<<<<<< HEAD
-    // this will never be a different object from its first instance
-    let listeners = globalListeners.current;
-    return () => {
-      listeners.forEach((value, key) => {
-        removeGlobalListener(value.eventTarget, value.type, key, value.options);
-      });
-    };
-  }, [removeGlobalListener, globalListeners]);
-=======
     return removeAllGlobalListeners;
   }, [removeAllGlobalListeners]);
->>>>>>> e066b675
 
   return {addGlobalListener, removeGlobalListener, removeAllGlobalListeners};
 }