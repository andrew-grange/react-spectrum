/*
 * Copyright 2020 Adobe. All rights reserved.
 * This file is licensed to you under the Apache License, Version 2.0 (the "License");
 * you may not use this file except in compliance with the License. You may obtain a copy
 * of the License at http://www.apache.org/licenses/LICENSE-2.0
 *
 * Unless required by applicable law or agreed to in writing, software distributed under
 * the License is distributed on an "AS IS" BASIS, WITHOUT WARRANTIES OR REPRESENTATIONS
 * OF ANY KIND, either express or implied. See the License for the specific language
 * governing permissions and limitations under the License.
 */

import React, {ReactNode, useContext, useLayoutEffect, useMemo, useState} from 'react';

// To support SSR, the auto incrementing id counter is stored in a context. This allows
// it to be reset on every request to ensure the client and server are consistent.
// There is also a prefix string that is used to support async loading components
// Each async boundary must be wrapped in an SSR provider, which appends to the prefix
// and resets the current id counter. This ensures that async loaded components have
// consistent ids regardless of the loading order.
interface SSRContextValue {
  prefix: string,
  current: number
}

// Default context value to use in case there is no SSRProvider. This is fine for
// client-only apps. In order to support multiple copies of React Aria potentially
// being on the page at once, the prefix is set to a random number. SSRProvider
// will reset this to zero for consistency between server and client, so in the
// SSR case multiple copies of React Aria is not supported.
const defaultContext: SSRContextValue = {
  prefix: String(Math.round(Math.random() * 10000000000)),
  current: 0
};

const SSRContext = React.createContext<SSRContextValue>(defaultContext);

interface SSRProviderProps {
  /** Your application here. */
  children: ReactNode
}

/**
 * When using SSR with React Aria, applications must be wrapped in an SSRProvider.
 * This ensures that auto generated ids are consistent between the client and server.
 */
export function SSRProvider(props: SSRProviderProps): JSX.Element {
  let cur = useContext(SSRContext);
  let value: SSRContextValue = useMemo(() => ({
    // If this is the first SSRProvider, start with an empty string prefix, otherwise
    // append and increment the counter.
    prefix: cur === defaultContext ? '' : `${cur.prefix}-${++cur.current}`,
    current: 0
  }), [cur]);

  return (
    <SSRContext.Provider value={value}>
      {props.children}
    </SSRContext.Provider>
  );
}

let canUseDOM = Boolean(
  typeof window !== 'undefined' &&
  window.document &&
  window.document.createElement
);

/** @private */
export function useSSRSafeId(defaultId?: string): string {
  let ctx = useContext(SSRContext);

  // If we are rendering in a non-DOM environment, and there's no SSRProvider,
  // provide a warning to hint to the developer to add one.
  if (ctx === defaultContext && !canUseDOM) {
    console.warn('When server rendering, you must wrap your application in an <SSRProvider> to ensure consistent ids are generated between the client and server.');
  }

<<<<<<< HEAD
  return useMemo(() => defaultId || `react-aria-${ctx.prefix}-${++ctx.current}`, [defaultId, ctx]);
=======
  return useMemo(() => defaultId || `react-aria${ctx.prefix}-${++ctx.current}`, [defaultId]);
>>>>>>> 7ef3d7a2
}

/**
 * Returns whether the component is currently being server side rendered or
 * hydrated on the client. Can be used to delay browser-specific rendering
 * until after hydration.
 */
export function useIsSSR(): boolean {
  let cur = useContext(SSRContext);
  let isInSSRContext = cur !== defaultContext;
  let [isSSR, setIsSSR] = useState(isInSSRContext);

  // If on the client, and the component was initially server rendered,
  // then schedule a layout effect to update the component after hydration.
  if (typeof window !== 'undefined' && isInSSRContext) {
    // This if statement technically breaks the rules of hooks, but is safe
    // because the condition never changes after mounting.
    // eslint-disable-next-line react-hooks/rules-of-hooks
    useLayoutEffect(() => {
      setIsSSR(false);
    }, []);
  }

  return isSSR;
}<|MERGE_RESOLUTION|>--- conflicted
+++ resolved
@@ -76,11 +76,7 @@
     console.warn('When server rendering, you must wrap your application in an <SSRProvider> to ensure consistent ids are generated between the client and server.');
   }
 
-<<<<<<< HEAD
-  return useMemo(() => defaultId || `react-aria-${ctx.prefix}-${++ctx.current}`, [defaultId, ctx]);
-=======
-  return useMemo(() => defaultId || `react-aria${ctx.prefix}-${++ctx.current}`, [defaultId]);
->>>>>>> 7ef3d7a2
+  return useMemo(() => defaultId || `react-aria${ctx.prefix}-${++ctx.current}`, [defaultId, ctx]);
 }
 
 /**
