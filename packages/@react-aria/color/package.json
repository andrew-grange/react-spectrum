--- conflicted
+++ resolved
@@ -18,7 +18,6 @@
   },
   "dependencies": {
     "@babel/runtime": "^7.6.2",
-<<<<<<< HEAD
     "@internationalized/message": "^3.0.2",
     "@react-aria/i18n": "^3.3.3",
     "@react-aria/interactions": "^3.7.0",
@@ -31,18 +30,6 @@
     "@react-types/color": "3.0.0-beta.3",
     "@react-types/shared": "^3.10.1",
     "@react-types/slider": "^3.0.2"
-=======
-    "@react-aria/spinbutton": "^3.0.3",
-    "@react-aria/textfield": "^3.5.2",
-    "@react-aria/i18n": "^3.3.6",
-    "@react-aria/interactions": "^3.8.1",
-    "@react-aria/slider": "^3.0.5",
-    "@react-aria/utils": "^3.11.2",
-    "@react-stately/color": "3.0.0-beta.7",
-    "@react-types/color": "3.0.0-beta.5",
-    "@react-types/shared": "^3.11.1",
-    "@react-types/slider": "^3.0.4"
->>>>>>> 404d4185
   },
   "peerDependencies": {
     "react": "^16.8.0 || ^17.0.0-rc.1",
