--- conflicted
+++ resolved
@@ -32,21 +32,6 @@
   },
   "dependencies": {
     "@babel/runtime": "^7.6.2",
-<<<<<<< HEAD
-    "@react-aria/focus": "^3.1.0",
-    "@react-aria/grid": "^3.0.0",
-    "@react-aria/i18n": "^3.3.1",
-    "@react-aria/interactions": "^3.1.0",
-    "@react-aria/tag": "3.0.0-alpha.1",
-    "@react-aria/utils": "^3.1.0",
-    "@react-spectrum/button": "^3.1.0",
-    "@react-spectrum/text": "^3.1.2",
-    "@react-spectrum/utils": "^3.1.0",
-    "@react-stately/collections": "^3.3.2",
-    "@react-stately/grid": "^3.0.0",
-    "@react-stately/list": "^3.3.0",
-    "@react-types/shared": "^3.1.0",
-=======
     "@react-aria/focus": "^3.5.2",
     "@react-aria/grid": "^3.2.3",
     "@react-aria/i18n": "^3.3.6",
@@ -60,7 +45,6 @@
     "@react-stately/grid": "^3.1.2",
     "@react-stately/list": "^3.4.3",
     "@react-types/shared": "^3.11.1",
->>>>>>> cae83ff9
     "@react-types/tag": "3.0.0-alpha.1",
     "@spectrum-icons/workflow": "^3.2.3"
   },
