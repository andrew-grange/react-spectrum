--- conflicted
+++ resolved
@@ -246,16 +246,9 @@
   `('$Name can hide step buttons', () => {
     let {textField, incrementButton, decrementButton} = renderNumberField({showStepper: false});
 
-<<<<<<< HEAD
     expect(textField).toBeDefined();
     expect(incrementButton).not.toBeDefined();
     expect(decrementButton).not.toBeDefined();
-=======
-    expect(textField).toHaveAttribute('aria-invalid', 'true');
-    act(() => {textField.focus();});
-    fireEvent.wheel(textField, {deltaY: -10});
-    expect(textField).not.toHaveAttribute('aria-invalid');
->>>>>>> 975957a3
   });
 
   it.each`
@@ -264,7 +257,6 @@
   `('$Name properly will return the same number from onChange as is displayed', () => {
     let {textField} = renderNumberField({onChange: onChangeSpy, defaultValue: 10, formatOptions: {maximumFractionDigits: 2}});
 
-<<<<<<< HEAD
     expect(textField).toHaveAttribute('value', '10');
     typeText(textField, '.01');
     expect(textField).toHaveAttribute('value', '10.01');
@@ -277,12 +269,6 @@
     act(() => {textField.blur();});
     expect(textField).toHaveAttribute('value', '10.01');
     expect(onChangeSpy).not.toHaveBeenCalled();
-=======
-    expect(textField).toHaveAttribute('aria-invalid', 'true');
-    act(() => {textField.focus();});
-    fireEvent.wheel(textField, {deltaY: 10});
-    expect(textField).not.toHaveAttribute('aria-invalid');
->>>>>>> 975957a3
   });
 
   it.each`
