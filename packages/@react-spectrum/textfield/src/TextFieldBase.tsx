--- conflicted
+++ resolved
@@ -126,13 +126,8 @@
       <FocusRing focusRingClass={classNames(styles, 'focus-ring')} isTextInput autoFocus={autoFocus}>
         <ElementType
           {...mergeProps(
-<<<<<<< HEAD
-            textFieldProps,
-            filterDOMProps(otherProps, {...TextInputDOMPropNames, 'aria-activedescendant': 1, 'aria-autocomplete': 1})
-=======
             inputProps,
-            filterDOMProps(otherProps)
->>>>>>> d370de4e
+            filterDOMProps(otherProps, {'aria-activedescendant': 1, 'aria-autocomplete': 1}) // todo still need extra object?
           )}
           ref={inputRef}
           rows={multiLine ? 1 : undefined}
@@ -181,7 +176,7 @@
           necessityIndicator={necessityIndicator}>
           {label}
         </Label>
-        {textField}
+        {textFiel}
       </div>
     );
   }
