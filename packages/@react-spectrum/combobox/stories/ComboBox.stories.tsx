/*
 * Copyright 2020 Adobe. All rights reserved.
 * This file is licensed to you under the Apache License, Version 2.0 (the "License");
 * you may not use this file except in compliance with the License. You may obtain a copy
 * of the License at http://www.apache.org/licenses/LICENSE-2.0
 *
 * Unless required by applicable law or agreed to in writing, software distributed under
 * the License is distributed on an "AS IS" BASIS, WITHOUT WARRANTIES OR REPRESENTATIONS
 * OF ANY KIND, either express or implied. See the License for the specific language
 * governing permissions and limitations under the License.
 */

import {action} from '@storybook/addon-actions';
import {Button} from '@react-spectrum/button';
import {ButtonGroup} from '@react-spectrum/buttongroup';
import {ComboBox, Item, Section} from '../';
import Copy from '@spectrum-icons/workflow/Copy';
import {Flex} from '@react-spectrum/layout';
import React from 'react';
import {storiesOf} from '@storybook/react';
import {Text} from '@react-spectrum/text';

let items = [
  {name: 'Aardvark', id: '1'},
  {name: 'Kangaroo', id: '2'},
  {name: 'Snake', id: '3'}
];

let withSection = [
  {name: 'Animals', id: 's1', children: [
    {name: 'Aardvark', id: '1'},
    {name: 'Kangaroo', id: '2'},
    {name: 'Snake', id: '3'}
  ]},
  {name: 'People', id: 's2', children: [
    {name: 'Danni', id: '4'},
    {name: 'Devon', id: '5'},
    {name: 'Ross', id: '6'}
  ]}
];

let lotsOfSections: any[] = [];
for (let i = 0; i < 50; i++) {
  let children = [];
  for (let j = 0; j < 50; j++) {
    children.push({name: `Section ${i}, Item ${j}`});
  }

  lotsOfSections.push({name: 'Section ' + i, children});
}

let actions = {
  onOpenChange: action('onOpenChange'),
  onInputChange: action('onInputChange'),
  onSelectionChange: action('onSelectionChange'),
  onBlur: action('onBlur'),
  onFocus: action('onFocus'),
  onCustomValue: action('onCustomValue')
};

storiesOf('ComboBox', module)
  .add(
    'no items',
    () => (
      <ComboBox items={[]} label="Combobox" {...actions}>
        {(item: any) => <Item>{item.name}</Item>}
      </ComboBox>
    )
  )
  .add(
    'static items',
    () => render({})
  )
  .add(
    'dynamic items',
    () => (
      <ComboBox items={items} label="Combobox" {...actions}>
        {(item) => <Item>{item.name}</Item>}
      </ComboBox>
    )
  )
  .add(
    'with sections',
    () => (
      <ComboBox items={withSection} label="Combobox" {...actions}>
        {(item) => (
          <Section key={item.name} items={item.children} title={item.name}>
            {(item) => <Item key={item.name}>{item.name}</Item>}
          </Section>
        )}
      </ComboBox>
    )
  )
  .add(
    'with many sections',
    () => (
      <ComboBox items={lotsOfSections} label="Combobox" {...actions}>
        {(item) => (
          <Section key={item.name} items={item.children} title={item.name}>
            {(item: any) => <Item key={item.name}>{item.name}</Item>}
          </Section>
        )}
      </ComboBox>
    )
  )
  .add(
    'user provided id and label',
    () => (
      <Flex direction="column" width="size-3000">
        <label id="test-label" htmlFor="test-id">Combobox</label>
        <ComboBox id="test-id" aria-labelledby="test-label" {...actions}>
          <Item key="one">Item One</Item>
          <Item key="two" textValue="Item Two">
            <Copy size="S" />
            <Text>Item Two</Text>
          </Item>
          <Item key="three">Item Three</Item>
        </ComboBox>
      </Flex>
    )
  )
  .add(
    'menuTrigger: focus',
    () => render({menuTrigger: 'focus'})
  )
  .add(
    'menuTrigger: manual',
    () => render({menuTrigger: 'manual'})
  )
  .add(
    'isOpen',
<<<<<<< HEAD
    () => <ControlledOpenCombobox isOpen />
=======
    () => (
      <div>
        <ComboBox label="Combobox" isOpen {...actions}>
          <Item key="one">Item One</Item>
          <Item key="two" textValue="Item Two">
            <Copy size="S" />
            <Text>Item Two</Text>
          </Item>
          <Item key="three">Item Three</Item>
        </ComboBox>
      </div>
    ),
    {note: 'Combobox needs focus to show dropdown.'}
>>>>>>> da1f0a8a
  )
  .add(
    'defaultOpen',
    () => (
      <div>
        <ComboBox label="Combobox" defaultOpen {...actions}>
          <Item key="one">Item One</Item>
          <Item key="two" textValue="Item Two">
            <Copy size="S" />
            <Text>Item Two</Text>
          </Item>
          <Item key="three">Item Three</Item>
        </ComboBox>
      </div>
    ),
    {note: 'Combobox needs focus to show dropdown.'}
  )
  .add(
    'disabled keys',
    () => (
      <ComboBox items={withSection} label="Combobox" disabledKeys={['Snake', 'Ross']} {...actions}>
        {(item) => (
          <Section key={item.name} items={item.children} title={item.name}>
            {(item) => <Item key={item.name}>{item.name}</Item>}
          </Section>
        )}
      </ComboBox>
    )
  )
  .add(
    'inputValue (controlled)',
    () => (
      <ControlledValueComboBox inputValue="Snake" disabledKeys={['3', '6']} />
    )
  )
  .add(
    'defaultInputValue (uncontrolled)',
    () => render({defaultInputValue: 'Item Three', disabledKeys: ['three']})
  )
  .add(
    'selectedKey (controlled)',
    () => (
      <ControlledKeyComboBox selectedKey="4" disabledKeys={['2', '6']} />
    )
  )
  .add(
    'defaultSelectedKey (uncontrolled)',
    () => render({defaultSelectedKey: 'two', disabledKeys: ['two']})
  )
  .add(
    'inputValue and selectedKey (controlled)',
    () => (
      <AllControlledComboBox selectedKey="2" inputValue="Kangaroo" disabledKeys={['2', '6']} />
    )
  )
  .add(
    'defaultInputValue and defaultSelectedKey (uncontrolled)',
    () => render({defaultInputValue: 'Item Two', defaultSelectedKey: 'two', disabledKeys: ['two']})
  )
  .add(
    'inputValue and defaultSelectedKey (controlled by inputvalue)',
    () => (
      <ControlledValueComboBox inputValue="K" defaultSelectedKey="2" disabledKeys={['2', '6']} />
    )
  )
  .add(
    'defaultInputValue and selectedKey (controlled by selectedKey)',
    () => (
      <ControlledKeyComboBox defaultInputValue="Blah" selectedKey="2" disabledKeys={['2', '6']} />
    )
  )
  .add(
    'isQuiet',
    () => render({isQuiet: true})
  )
  .add(
    'isDisabled',
    () => render({isDisabled: true})
  )
  .add(
    'isReadOnly',
    () => render({isReadOnly: true, defaultSelectedKey: 'two'})
  )
  .add(
    'labelPosition: top, labelAlign: end',
    () => render({labelAlign: 'end'})
  )
  .add(
    'labelPosition: side',
    () => render({labelPosition: 'side'})
  )
  .add(
    'no visible label',
    () => (
      <ComboBox items={items} aria-label="ComboBox" {...actions}>
        {(item: any) => <Item>{item.name}</Item>}
      </ComboBox>
    )
  )
  .add(
    'no visible label, isQuiet',
    () => (
      <ComboBox items={items} aria-label="ComboBox" isQuiet {...actions}>
        {(item: any) => <Item>{item.name}</Item>}
      </ComboBox>
    )
  )
  .add(
    'isRequired',
    () => render({isRequired: true})
  )
  .add(
    'isRequired, necessityIndicator: label',
    () => render({isRequired: true, necessityIndicator: 'label'})
  )
  .add(
    'validationState: invalid',
    () => render({validationState: 'invalid', defaultSelectedKey: 'two'})
  )
  .add(
    'validationState: valid',
    () => render({validationState: 'valid', defaultSelectedKey: 'two'})
  )
  .add(
    'autoFocus: true',
    () => render({autoFocus: true})
  )
  .add(
    'direction: top',
    () => render({direction: 'top'})
  )
  .add(
    'shouldSelectOnBlur: false',
    () => render({shouldSelectOnBlur: false})
  )
  .add(
    'allowsCustomValue: true',
    () => (
      <CustomValueComboBox allowsCustomValue selectedKey="2" disabledKeys={['3', '6']} />
    )
  )
  .add(
    'allowsCustomValue: true, shouldSelectOnBlur: false',
    () => (
      <CustomValueComboBox allowsCustomValue shouldSelectOnBlur={false} selectedKey="2" disabledKeys={['3', '6']} />
    )
  )
  .add(
    'customWidth',
    () => (
      <Flex direction="column">
        <ComboBox label="Combobox" {...actions} width="size-500">
          <Item key="one">Item One</Item>
          <Item key="two" textValue="Item Two">
            <Copy size="S" />
            <Text>Item Two</Text>
          </Item>
          <Item key="three">Item Three</Item>
        </ComboBox>
        <ComboBox label="Combobox" {...actions} isQuiet width="size-3000">
          <Item key="one">Item One</Item>
          <Item key="two" textValue="Item Two">
            <Copy size="S" />
            <Text>Item Two</Text>
          </Item>
          <Item key="three">Item Three</Item>
        </ComboBox>
        <ComboBox label="Combobox" {...actions} width="size-6000">
          <Item key="one">Item One</Item>
          <Item key="two" textValue="Item Two">
            <Copy size="S" />
            <Text>Item Two</Text>
          </Item>
          <Item key="three">Item Three</Item>
        </ComboBox>
      </Flex>
    )
  )
  .add(
    'no visible label, customWidth',
    () => (
      <Flex gap="size-300" direction="column" >
        <ComboBox {...actions} aria-label="ComboBox" width="size-500">
          <Item key="one">Item One</Item>
          <Item key="two" textValue="Item Two">
            <Copy size="S" />
            <Text>Item Two</Text>
          </Item>
          <Item key="three">Item Three</Item>
        </ComboBox>
        <ComboBox {...actions} aria-label="ComboBox" isQuiet width="size-3000">
          <Item key="one">Item One</Item>
          <Item key="two" textValue="Item Two">
            <Copy size="S" />
            <Text>Item Two</Text>
          </Item>
          <Item key="three">Item Three</Item>
        </ComboBox>
        <ComboBox {...actions} aria-label="ComboBox" width="size-6000">
          <Item key="one">Item One</Item>
          <Item key="two" textValue="Item Two">
            <Copy size="S" />
            <Text>Item Two</Text>
          </Item>
          <Item key="three">Item Three</Item>
        </ComboBox>
      </Flex>
    )
  )
  .add(
    'in small div',
    () => (
      <Flex width="size-500">
        <ComboBox aria-label="ComboBox" {...actions} >
          <Item key="one">Item One</Item>
          <Item key="two" textValue="Item Two">
            <Copy size="S" />
            <Text>Item Two</Text>
          </Item>
          <Item key="three">Item Three</Item>
        </ComboBox>
      </Flex>
    )
  )
  .add(
    'onFilter, (value included in list)',
    () => (
      <CustomFilterComboBox selectedKey="2" />
    )
  );

let customFilterItems = [
  {name: 'The first item', id: '1'},
  {name: 'The second item', id: '2'},
  {name: 'The third item', id: '3'}
];

let CustomFilterComboBox = (props) => {
  let [list, setList] = React.useState(customFilterItems);
  let [selectedKey, setSelectedKey] = React.useState(props.selectedKey);

  let onSelectionChange = (key) => {
    setSelectedKey(key);
  };

  let onFilter = (value) => {
    setList(customFilterItems.filter(item => item.name.includes(value)));
  };

  return (
    <ComboBox items={list} selectedKey={selectedKey} label="Combobox" onSelectionChange={onSelectionChange} onFilter={onFilter} onOpenChange={action('onOpenChange')} onInputChange={action('onInputChange')} onBlur={action('onBlur')} onFocus={action('onFocus')} onCustomValue={action('onCustomValue')}>
      {(item: any) => <Item>{item.name}</Item>}
    </ComboBox>
  );
};

let AllControlledComboBox = (props) => {
  let [fieldState, setFieldState] = React.useState({selectedKey: props.selectedKey, inputValue: props.inputValue});

  let onSelectionChange = (key) => {
    setFieldState(prevState => ({inputValue: prevState.inputValue, selectedKey: key}));
  };

  let onInputChange = (value) => {
    setFieldState(prevState => ({inputValue: value, selectedKey: prevState.selectedKey}));
  };

  let setSnake = () => {
    if (!props.disabledKeys.includes('3')) {
      setFieldState({inputValue: 'Snake', selectedKey: '3'});
    }
  };

  let setRoss = () => {
    if (!props.disabledKeys.includes('6')) {
      setFieldState({inputValue: 'Ross', selectedKey: '6'});
    }
  };

  let clearAll = () => {
    setFieldState({inputValue: '', selectedKey: null});
  };

  return (
    <div>
      <div>Current selectedKey: {fieldState.selectedKey}</div>
      <div>Current input value: {fieldState.inputValue}</div>
      <ButtonGroup marginEnd="30px">
        <Button variant="secondary" onPress={setSnake}>
          <Text>Snake</Text>
        </Button>
        <Button variant="secondary" onPress={setRoss}>
          <Text>Ross</Text>
        </Button>
        <Button variant="secondary" onPress={clearAll}>
          <Text>Clear key</Text>
        </Button>
      </ButtonGroup>
      <ComboBox {...props} selectedKey={fieldState.selectedKey} inputValue={fieldState.inputValue} items={withSection} label="Combobox" onOpenChange={action('onOpenChange')} onInputChange={onInputChange} onSelectionChange={onSelectionChange} onBlur={action('onBlur')} onFocus={action('onFocus')} onCustomValue={action('onCustomValue')}>
        {(item: any) => (
          <Section items={item.children} title={item.name}>
            {(item: any) => <Item>{item.name}</Item>}
          </Section>
        )}
      </ComboBox>
    </div>
  );
};

let ControlledKeyComboBox = (props) => {
  let [selectedKey, setSelectedKey] = React.useState(props.selectedKey);

  let onSelectionChange = (key) => {
    setSelectedKey(key);
  };

  let setSnake = () => {
    if (!props.disabledKeys.includes('3')) {
      setSelectedKey('3');
    }
  };

  let setRoss = () => {
    if (!props.disabledKeys.includes('6')) {
      setSelectedKey('6');
    }
  };

  return (
    <div>
      <div>Current selectedKey: {selectedKey}</div>
      <ButtonGroup marginEnd="30px">
        <Button variant="secondary" onPress={setSnake}>
          <Text>Snake</Text>
        </Button>
        <Button variant="secondary" onPress={setRoss}>
          <Text>Ross</Text>
        </Button>
        <Button variant="secondary" onPress={() => setSelectedKey(null)}>
          <Text>Clear key</Text>
        </Button>
      </ButtonGroup>
      <ComboBox {...props} selectedKey={selectedKey} items={withSection} label="Combobox" onOpenChange={action('onOpenChange')} onInputChange={action('onInputChange')} onSelectionChange={onSelectionChange} onBlur={action('onBlur')} onFocus={action('onFocus')} onCustomValue={action('onCustomValue')}>
        {(item: any) => (
          <Section items={item.children} title={item.name}>
            {(item: any) => <Item>{item.name}</Item>}
          </Section>
        )}
      </ComboBox>
    </div>
  );
};

let ControlledValueComboBox = (props) => {
  let [value, setValue] = React.useState(props.inputValue);

  let onValueChange = (value) => {
    setValue(value);
  };

  return (
    <div>
      <div>Current input value: {value}</div>
      <ButtonGroup marginEnd="30px">
        <Button variant="secondary" onPress={() => setValue('Blah')}>
          <Text>Blah</Text>
        </Button>
        <Button variant="secondary" onPress={() => setValue('Kangaroo')}>
          <Text>Kangaroo</Text>
        </Button>
        <Button variant="secondary" onPress={() => setValue('')}>
          <Text>Clear field</Text>
        </Button>
      </ButtonGroup>
      <ComboBox {...props} inputValue={value} items={withSection} label="Combobox" onOpenChange={action('onOpenChange')} onInputChange={onValueChange} onSelectionChange={action('onSelectionChange')} onBlur={action('onBlur')} onFocus={action('onFocus')} onCustomValue={action('onCustomValue')}>
        {(item: any) => (
          <Section items={item.children} title={item.name}>
            {(item: any) => <Item>{item.name}</Item>}
          </Section>
        )}
      </ComboBox>
    </div>
  );
};

let CustomValueComboBox = (props) => {
  let [selectedKey, setSelectedKey] = React.useState(props.selectedKey);
  let [customValue, setCustomValue] = React.useState();

  let onSelectionChange = (key) => {
    setSelectedKey(key);
  };

  let onCustomValue = (value) => {
    setCustomValue(value);
  };

  return (
    <div>
      <div>Last custom value: {customValue}</div>
      <div>Selected Key: {selectedKey}</div>
      <ComboBox {...props} selectedKey={selectedKey} items={withSection} label="Combobox" onOpenChange={action('onOpenChange')} onInputChange={action('onInputChange')} onSelectionChange={onSelectionChange} onBlur={action('onBlur')} onFocus={action('onFocus')} onCustomValue={onCustomValue} marginTop="40px">
        {(item: any) => (
          <Section items={item.children} title={item.name}>
            {(item: any) => <Item>{item.name}</Item>}
          </Section>
        )}
      </ComboBox>
    </div>
  );
};

let ControlledOpenCombobox = (props) => {
  let [isOpen, setOpen] = React.useState(props.isOpen);

  return (
    <div>
      <div>Note: Combobox needs focus to show dropdown.</div>
      <ComboBox label="Combobox" isOpen={isOpen} {...actions} onOpenChange={setOpen}>
        <Item key="one">Item One</Item>
        <Item key="two" textValue="Item Two">
          <Copy size="S" />
          <Text>Item Two</Text>
        </Item>
        <Item key="three">Item Three</Item>
      </ComboBox>
    </div>
  );
};

function render(props = {}) {
  return (
    <ComboBox label="Combobox" onOpenChange={action('onOpenChange')} onInputChange={action('onInputChange')} onSelectionChange={action('onSelectionChange')} onBlur={action('onBlur')} onFocus={action('onFocus')} onCustomValue={action('onCustomValue')} {...props}>
      <Item key="one">Item One</Item>
      <Item key="two" textValue="Item Two">
        <Copy size="S" />
        <Text>Item Two</Text>
      </Item>
      <Item key="three">Item Three</Item>
    </ComboBox>
  );
}<|MERGE_RESOLUTION|>--- conflicted
+++ resolved
@@ -129,23 +129,8 @@
   )
   .add(
     'isOpen',
-<<<<<<< HEAD
-    () => <ControlledOpenCombobox isOpen />
-=======
-    () => (
-      <div>
-        <ComboBox label="Combobox" isOpen {...actions}>
-          <Item key="one">Item One</Item>
-          <Item key="two" textValue="Item Two">
-            <Copy size="S" />
-            <Text>Item Two</Text>
-          </Item>
-          <Item key="three">Item Three</Item>
-        </ComboBox>
-      </div>
-    ),
+    () => <ControlledOpenCombobox isOpen />,
     {note: 'Combobox needs focus to show dropdown.'}
->>>>>>> da1f0a8a
   )
   .add(
     'defaultOpen',
@@ -563,7 +548,6 @@
 
   return (
     <div>
-      <div>Note: Combobox needs focus to show dropdown.</div>
       <ComboBox label="Combobox" isOpen={isOpen} {...actions} onOpenChange={setOpen}>
         <Item key="one">Item One</Item>
         <Item key="two" textValue="Item Two">
