{
  "name": "@react-spectrum/searchfield",
  "version": "3.0.0-alpha.1",
  "description": "Spectrum UI components in React",
  "main": "dist/main.js",
  "module": "dist/module.js",
  "types": "dist/types.d.ts",
  "source": "src/index.ts",
  "files": [
    "dist"
  ],
  "sideEffects": false,
  "targets": {
    "main": {
      "includeNodeModules": [
        "@adobe/spectrum-css-temp"
      ]
    },
    "module": {
      "includeNodeModules": [
        "@adobe/spectrum-css-temp"
      ]
    }
  },
  "repository": {
    "type": "git",
    "url": "https://github.com/adobe/react-spectrum"
  },
  "dependencies": {
<<<<<<< HEAD
    "@babel/runtime": "^7.6.2",
    "@react-aria/i18n": "^3.0.0-alpha.1",
    "@react-aria/searchfield": "^3.0.0-alpha.1",
    "@react-spectrum/button": "^3.0.0-alpha.1",
    "@react-spectrum/provider": "^3.0.0-alpha.1",
    "@react-spectrum/textfield": "^3.0.0-alpha.1",
    "@react-spectrum/utils": "^3.0.0-alpha.1",
    "@react-stately/textfield": "^3.0.0-alpha.1",
    "@react-types/searchfield": "^3.0.0-alpha.1",
    "@spectrum-icons/ui": "^3.0.0-alpha.0"
  },
  "devDependencies": {
    "@adobe/spectrum-css-temp": "^3.0.0-alpha.1"
=======
    "@adobe/spectrum-css-temp": "^3.0.0",
    "@react-aria/searchfield": "^3.0.0",
    "@react-spectrum/button": "^3.0.0",
    "@react-spectrum/provider": "^3.0.0",
    "@react-spectrum/textfield": "^3.0.0",
    "@react-spectrum/utils": "^3.0.0",
    "@react-stately/searchfield": "^3.0.0",
    "@react-types/searchfield": "^3.0.0",
    "@spectrum-icons/ui": "^3.0.0"
>>>>>>> ed696be3
  },
  "peerDependencies": {
    "react": "^16.8.0"
  },
  "publishConfig": {
    "access": "public"
  }
}<|MERGE_RESOLUTION|>--- conflicted
+++ resolved
@@ -27,7 +27,6 @@
     "url": "https://github.com/adobe/react-spectrum"
   },
   "dependencies": {
-<<<<<<< HEAD
     "@babel/runtime": "^7.6.2",
     "@react-aria/i18n": "^3.0.0-alpha.1",
     "@react-aria/searchfield": "^3.0.0-alpha.1",
@@ -35,23 +34,13 @@
     "@react-spectrum/provider": "^3.0.0-alpha.1",
     "@react-spectrum/textfield": "^3.0.0-alpha.1",
     "@react-spectrum/utils": "^3.0.0-alpha.1",
+    "@react-stately/searchfield": "^3.0.0-alpha.1",
     "@react-stately/textfield": "^3.0.0-alpha.1",
     "@react-types/searchfield": "^3.0.0-alpha.1",
     "@spectrum-icons/ui": "^3.0.0-alpha.0"
   },
   "devDependencies": {
     "@adobe/spectrum-css-temp": "^3.0.0-alpha.1"
-=======
-    "@adobe/spectrum-css-temp": "^3.0.0",
-    "@react-aria/searchfield": "^3.0.0",
-    "@react-spectrum/button": "^3.0.0",
-    "@react-spectrum/provider": "^3.0.0",
-    "@react-spectrum/textfield": "^3.0.0",
-    "@react-spectrum/utils": "^3.0.0",
-    "@react-stately/searchfield": "^3.0.0",
-    "@react-types/searchfield": "^3.0.0",
-    "@spectrum-icons/ui": "^3.0.0"
->>>>>>> ed696be3
   },
   "peerDependencies": {
     "react": "^16.8.0"
