--- conflicted
+++ resolved
@@ -1,10 +1,7 @@
 import {jsdom} from 'jsdom';
-<<<<<<< HEAD
 import {Module} from 'module';
 import path from 'path';
-=======
 import configure from 'enzyme-adapter-react-helper';
->>>>>>> 85772bbe
 
 const exposedProperties = [ 'window', 'navigator', 'document' ];
 
@@ -21,7 +18,6 @@
   userAgent: 'node.js'
 };
 
-<<<<<<< HEAD
 // Override require resolution so icons work without copying them into src/
 var oldResolveFilename = Module._resolveFilename;
 Module._resolveFilename = function (request, parent, isMain) {
@@ -33,6 +29,5 @@
 
   return oldResolveFilename.call(this, request, parent, isMain);
 };
-=======
-configure();
->>>>>>> 85772bbe
+
+configure();